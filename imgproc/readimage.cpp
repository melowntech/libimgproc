/**
 * Copyright (c) 2017 Melown Technologies SE
 *
 * Redistribution and use in source and binary forms, with or without
 * modification, are permitted provided that the following conditions are met:
 *
 * *  Redistributions of source code must retain the above copyright notice,
 *    this list of conditions and the following disclaimer.
 *
 * *  Redistributions in binary form must reproduce the above copyright
 *    notice, this list of conditions and the following disclaimer in the
 *    documentation and/or other materials provided with the distribution.
 *
 * THIS SOFTWARE IS PROVIDED BY THE COPYRIGHT HOLDERS AND CONTRIBUTORS "AS IS"
 * AND ANY EXPRESS OR IMPLIED WARRANTIES, INCLUDING, BUT NOT LIMITED TO, THE
 * IMPLIED WARRANTIES OF MERCHANTABILITY AND FITNESS FOR A PARTICULAR PURPOSE
 * ARE DISCLAIMED.  IN NO EVENT SHALL THE COPYRIGHT HOLDER OR CONTRIBUTORS BE
 * LIABLE FOR ANY DIRECT, INDIRECT, INCIDENTAL, SPECIAL, EXEMPLARY, OR
 * CONSEQUENTIAL DAMAGES (INCLUDING, BUT NOT LIMITED TO, PROCUREMENT OF
 * SUBSTITUTE GOODS OR SERVICES; LOSS OF USE, DATA, OR PROFITS; OR BUSINESS
 * INTERRUPTION) HOWEVER CAUSED AND ON ANY THEORY OF LIABILITY, WHETHER IN
 * CONTRACT, STRICT LIABILITY, OR TORT (INCLUDING NEGLIGENCE OR OTHERWISE)
 * ARISING IN ANY WAY OUT OF THE USE OF THIS SOFTWARE, EVEN IF ADVISED OF THE
 * POSSIBILITY OF SUCH DAMAGE.
 */
#include <boost/gil/extension/io/jpeg_io.hpp>

#include <boost/algorithm/string/case_conv.hpp>

#include <opencv2/highgui/highgui.hpp>

#include "dbglog/dbglog.hpp"

#include "./readimage.hpp"
#include "./error.hpp"
#include "./jp2.hpp"
#include "./png_io.hpp"

#ifdef IMGPROC_HAS_GIF
#  include "./gif.hpp"
#endif

#ifdef IMGPROC_HAS_TIFF
#  include "./tiff.hpp"
#endif

#include "./png.hpp"

#ifdef IMGPROC_HAS_JPEG
#  include "./jpeg.hpp"
#endif

namespace gil = boost::gil;
namespace ba = boost::algorithm;
namespace fs = boost::filesystem;

namespace imgproc {

cv::Mat readImage(const void *data, std::size_t size)
{
    auto image(cv::imdecode({data, int(size)}
               , CV_LOAD_IMAGE_COLOR | CV_LOAD_IMAGE_ANYDEPTH));

#ifdef IMGPROC_HAS_GIF
    if (!image.data) {
        // try gif
        try {
            image = imgproc::readGif(data, size);
        } catch (const std::runtime_error &e) {
        }
    }
#endif

    // TODO: try tiff
    return image;
}

cv::Mat readImage(const fs::path &path)
{
    std::string ext(path.extension().string());
    ba::to_lower(ext);

#ifdef IMGPROC_HAS_TIFF
    // TIFF-specific read
    if (ext == ".tif") {
        try {
            auto image(imgproc::readTiff(path));
            if (image.data) { return image; }
            LOG(warn1) << "TIFF-specific reader failed with an unknown error; "
                "trying generic OpenCV-provided loader.";
        } catch (const std::exception &e) {
            LOG(warn1) << "TIFF-specific reader failed with <"
                       << e.what() << ">; trying generic OpenCV-provided "
                "loader.";
        }
    }
#endif

#ifdef IMGPROC_HAS_GIF
    if (ext == ".gif") {
        try {
            auto image(imgproc::readGif(path));
            if (image.data) { return image; }
            LOG(warn1) << "GIF-specific reader failed with an unknown error; "
                "trying generic OpenCV-provided loader.";
<<<<<<< HEAD
        } catch (const std::exception&) {
=======
        } catch (const std::exception &e) {
>>>>>>> 1be0312d
            LOG(warn1) << "GIF-specific reader failed with <"
                       << e.what() << ">; trying generic OpenCV-provided "
                "loader.";
        }
    }
#endif

    // generic read
    return cv::imread(path.string()
                      , CV_LOAD_IMAGE_COLOR | CV_LOAD_IMAGE_ANYDEPTH);
}

cv::Mat readImage8bit(const fs::path &path)
{
    auto image(readImage(path));
    if (image.depth() == CV_16U) {
        // convert to 8 bits
        cv::Mat tmp;
        image.convertTo(tmp, CV_8U, 255.0 / 65535.0);
        return tmp;
    }
    return image;
}

math::Size2 imageSize(const fs::path &path)
{
    std::string ext(path.extension().string());
    ba::to_lower(ext);

    if ((ext == ".jpg") || (ext == ".jpeg")) {
#ifdef IMGPROC_HAS_JPEG
        auto size(gil::jpeg_read_dimensions(path.string()));
        return { int(size.x), int(size.y) };
#else
    LOGTHROW(err1, Error)
        << "Cannot determine size of image in file " << path
        << ": JPEG support not compiled in.";
#endif
    }

    if (ext == ".tif") {
#ifdef IMGPROC_HAS_TIFF
        return tiffSize(path);
#else
    LOGTHROW(err1, Error)
        << "Cannot determine size of image in file " << path
        << ": TIFF support not compiled in.";
#endif
    }

    if (ext == ".png") {
#ifdef IMGPROC_HAS_PNG
        auto size(gil::png_read_dimensions(path.string()));
        return { int(size.x), int(size.y) };
#else
    LOGTHROW(err1, Error)
        << "Cannot determine size of image in file " << path
        << ": PNG support not compiled in.";
#endif
    }

    if (ext == ".jp2") {
        return jp2Size(path);
    }

    if (ext == ".gif") {
#ifdef IMGPROC_HAS_GIF
        return gifSize(path);
#else
    LOGTHROW(err1, Error)
        << "Cannot determine size of image in file " << path
        << ": GIF support not compiled in.";
#endif
    }

    LOGTHROW(err1, Error)
        << "Cannot determine size of image in file " << path
        << ": Unknown file format.";
    throw;
}

math::Size2 imageSize(std::istream &is, const fs::path &path)
{
    // call format-based measuring function based on first byte of data; we do
    // not check full magic because stream can be non-seekable

    // peek at first byte
    const auto head(is.peek());

    switch (head) {
    case 0xff:
#ifdef IMGPROC_HAS_JPEG
        // looks like JPEG
        return jpegSize(is, path);
#else
        LOGTHROW(err1, Error)
            << "Cannot determine size of image in file " << path
            << ": JPEG support not compiled in.";
        break;
#endif

    case 0x89:
        return png::size(is, path);

    case 'I': case 'M':
#ifdef IMGPROC_HAS_TIFF
        LOGTHROW(err1, Error)
            << "FIXME: Cannot determine size of image in file " << path
            << ": stream-based TIFF image measurement not implemented yet.";
#else
        LOGTHROW(err1, Error)
            << "Cannot determine size of image in file " << path
            << ": TIFF support not compiled in.";
        break;
#endif

        case 0x47:
#ifdef IMGPROC_HAS_GIF
        LOGTHROW(err1, Error)
            << "FIXME: Cannot determine size of image in file " << path
            << ": stream-based GIF image measurement not implemented yet.";
#else
        LOGTHROW(err1, Error)
            << "Cannot determine size of image in file " << path
            << ": GIF support not compiled in.";
        break;
#endif

    case 0x00:
        return jp2Size(is, path);
    }

    LOGTHROW(err1, Error)
        << "Cannot determine size of image in file " << path
        << ": Unknown file format.";
    throw;
}

std::string imageType(std::istream &is, const fs::path &path)
{
    // TODO: do more peeks

    // peek at first byte
    const auto head(is.peek());

    switch (head) {
    case 0xff: return ".jpg";
    case 0x89: return ".png";

    case 'I': case 'M': return ".tif";
    case 0x47: return ".gif";
    case 0x00: return ".jp2"; // a bit stretch...
    }

    LOGTHROW(err1, Error)
            << "Cannot determine type of image in file " << path
            << ": Unknown file format.";
    throw;
}

} // namespace imgproc<|MERGE_RESOLUTION|>--- conflicted
+++ resolved
@@ -103,11 +103,7 @@
             if (image.data) { return image; }
             LOG(warn1) << "GIF-specific reader failed with an unknown error; "
                 "trying generic OpenCV-provided loader.";
-<<<<<<< HEAD
-        } catch (const std::exception&) {
-=======
         } catch (const std::exception &e) {
->>>>>>> 1be0312d
             LOG(warn1) << "GIF-specific reader failed with <"
                        << e.what() << ">; trying generic OpenCV-provided "
                 "loader.";
